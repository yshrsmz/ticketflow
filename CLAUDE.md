--- conflicted
+++ resolved
@@ -35,21 +35,12 @@
 ```
 
 ### Git Hooks
-<<<<<<< HEAD
 The project uses custom git hooks located in `scripts/githooks/`. Hooks are automatically installed when you run `make init` or `make setup-hooks` (which runs `scripts/init-githooks.sh`).
 
 **Pre-commit hooks** (fast checks):
 - `gofmt` - Formats Go code automatically and stages the formatted files
 - `go vet` - Static analysis via `make vet`
 - `golangci-lint --fast-only --new-from-rev=HEAD` - Fast linting on changed files (if golangci-lint is installed)
-=======
-The project uses plain scripts for git hooks management. Hooks are automatically installed when you run `make init` or `make setup-hooks`.
-
-**Pre-commit hooks** (fast checks):
-- `gofmt` - Formats Go code automatically
-- `go vet` - Static analysis
-- `golangci-lint --fast-only` - Quick linting
->>>>>>> e180aa64
 
 **Pre-push hooks** (comprehensive checks):
 - `make test` - Runs all tests
